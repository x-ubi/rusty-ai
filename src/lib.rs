pub mod bayes;
pub mod dataset;
<<<<<<< HEAD
pub mod forests;
=======
pub mod regression;
>>>>>>> 3533a1d8
pub mod trees;<|MERGE_RESOLUTION|>--- conflicted
+++ resolved
@@ -1,8 +1,5 @@
 pub mod bayes;
 pub mod dataset;
-<<<<<<< HEAD
 pub mod forests;
-=======
 pub mod regression;
->>>>>>> 3533a1d8
 pub mod trees;